/*
  TOF_aim:  determine position in an 8x8 matrix to aim animatronic eyes.

  The basic idea is to calibrate the room in setup() by storing an array of
  8x8 ranging values.  Then in loop():

  1.  read out an array of measured values.
  2.  compare each value to the calibration.  Ignore if close to the
    calibration value at that location.  Otherwise, save the position.
  3.  Compare each new position to save with any reviously saved position
    and save only the position of the nearest (to the sensor) value.
  4.   Serial display the results to see how well the algorithm performs.
    Possibility to play with sharpening, etc. to improve the performance.

  This firmware is based upon the example 1 code in the Sparkfun library.    
  
  Author: Bob Glicksman, Jim Schrempp
  Date: 1/14/22
    
  rev 0.8.  Filter out spurious data readings by making sure that adjacent pixel values
      are valid data. Also fixed the reported smallest range coordinates to correspond
      to the prettyPrint() display coordinates.
  rev 0.7.  Add support for changing target order and sharpening. Also changed format of
      decision printout to make it cleaner.
  rev 0.6.  Adds second data table to continuous output
  rev 0.5.  Added code to overwrite data table
  rev 0.4.  Determine minimum valid range value and the coordinates of that value
    (note: unsure of coordinate system origin - 0,0?)
  rev 0.3.  Filter out bad measurements based upon target_status info
  rev 0.2.  Calibrate background and eliminate background measurements
  rev 0.1.  Restructure example code to put more stuff into functions.

*/

#include <Wire.h>

#include <SparkFun_VL53L5CX_Library.h> //http://librarymanager/All#SparkFun_VL53L5CX

#include <Adafruit_PWMServoDriver.h>
#include <eyeservosettings.h>

Adafruit_PWMServoDriver pwm_; 
// Servo Numbers for the Servo Driver board
#define X_SERVO 0
#define Y_SERVO 1
#define L_UPPERLID_SERVO 2
#define L_LOWERLID_SERVO 3
#define R_UPPERLID_SERVO 4
#define R_LOWERLID_SERVO 5


// used in main loop to move cursor to the top of the displayed table
#define CURSOR_RESET_ROWS 22

// use D7 LED for status
const int LED_PIN = D7;

// noise range in measured data.  Anything within +/- 50 of the calibrations is noise
const uint16_t NOISE_RANGE = 50;
const uint16_t MAX_CALIBRATION = 2000;  // anything greater is set to 2000 mm

SparkFun_VL53L5CX myImager;
VL53L5CX_ResultsData measurementData; // Result data class structure, 1356 byes of RAM

// declare 8x8 array of calibration values
int32_t calibration[64];

int imageResolution = 0; // read this back from the sensor
int imageWidth = 0; // read this back from the sensor


void setup()
{
  // turn on D7 LED to indicate that we are in setup()
  pinMode(LED_PIN, OUTPUT);
  digitalWrite(LED_PIN, HIGH);
  
  Serial.begin(115200);
  delay(1000);
  moveTerminalCursorDown(CURSOR_RESET_ROWS);
  Serial.println("SparkFun VL53L5CX Imager Example");

  Wire.begin(); //This resets to 100kHz I2C
  Wire.setClock(400000); //Sensor has max I2C freq of 400kHz 
  
  Serial.println("Initializing sensor board. This can take up to 10s. Please wait.");
  if (myImager.begin() == false)
  {
    Serial.println(F("Sensor not found - check your wiring. Freezing"));
    while (1) ;
  }
  
  myImager.setResolution(64); //Enable all 64 pads - 8 x 8 array of readings
  
  imageResolution = myImager.getResolution(); //Query sensor for current resolution - either 4x4 or 8x8
  imageWidth = sqrt(imageResolution); //Calculate printing width

  // debug print statement - are we communicating with the module
  String theResolution = "Resolution = ";
  theResolution += String(imageResolution);
  Serial.println(theResolution);

  // XXX test out target order and sharpener changes
  // myImager.setSharpenerPercent(20);
  // myImager.setTargetOrder(SF_VL53L5CX_TARGET_ORDER::CLOSEST);
  // myImager.setTargetOrder(SF_VL53L5CX_TARGET_ORDER::STRONGEST);
  

  myImager.startRanging();

  // fill in the calibration data array

  // wait for data to be ready
  do {
    // do nothing here, wait for data to be ready
    delay(5); //Small delay between polling
  } while(myImager.isDataReady() != true);

  // data is now ready
  if (myImager.getRangingData(&measurementData)) //Read distance data into array
  {
    // read out the measured data into an array
    for(int i = 0; i < 64; i++)
    {
      calibration[i] = measurementData.distance_mm[i];

      // adjust for calibration values being 0 or too long for measurement
      if( (calibration[i] == 0) || (calibration[i] > MAX_CALIBRATION) ) {
        calibration[i] = MAX_CALIBRATION;
      }
    }
    Serial.println("Calibration data:");
    prettyPrint(calibration);
    Serial.println("End of calibration data\n");
  }
    
    // set up eyes and have the lids open
    pwm_ = Adafruit_PWMServoDriver();
    pwm_.begin(); 
    pwm_.setPWMFreq(60);  // Analog servos run at ~60 Hz updates
    pwm_.setPWM(L_LOWERLID_SERVO, 0, LEFT_LOWER_OPEN);
    pwm_.setPWM(R_LOWERLID_SERVO, 0, RIGHT_LOWER_OPEN);
    pwm_.setPWM(L_UPPERLID_SERVO, 0, LEFT_UPPER_OPEN);
    pwm_.setPWM(R_UPPERLID_SERVO, 0, RIGHT_UPPER_OPEN);
    moveEyes(0,0);
    delay(1000);
    moveEyes(50,50);
    delay(1000);
    moveEyes(100,100);
    delay (1000);


  // indicate that setup() is complete
  digitalWrite(LED_PIN, LOW);
}

void loop()
{
  int32_t measuredData, temp, smallestValue, locX, locY, focusX, focusY;
  uint8_t statusCode;
  int32_t adjustedData[imageResolution];
  int32_t secondTable[imageResolution];   // second table to print out
  String secondTableTitle = ""; // will hold title of second table 
  
  //Poll sensor for new data.  Adjust if close to calibration value
  
  if (myImager.isDataReady() == true)
  {
    if (myImager.getRangingData(&measurementData)) //Read distance data into ST driver array
    {
      // initialize findings
      smallestValue = MAX_CALIBRATION; // start with the max allowed
      focusX = -255;  // code for no focus determined
      focusY = -255;  // code for no focus determined

      // process the measured data
      for(int i = 0; i < imageResolution; i++) 
      {
        // process the status code, only good data if status code is 5 or 9
        statusCode = measurementData.target_status[i];
        measuredData = measurementData.distance_mm[i];
        secondTable[i] = measurementData.nb_target_detected[i];
        secondTableTitle = "num targets";

        if( (statusCode != 5) && (statusCode != 9)) { // TOF measurement is bad
          adjustedData[i] = -1;

        } else if ( (measuredData == 0) || (measuredData > MAX_CALIBRATION) ) 
        { //data out of range
            
          adjustedData[i] = -2;  // indicate out of range data

        } else 
        { // data is good and in range, check if background
          
          // check new data against calibration value
          temp = measuredData - calibration[i];
          
          // take the absolute value
          if(temp < 0) {
            temp = -temp;
          }

          if(temp <= NOISE_RANGE) 
          { // zero out noise  
              
            adjustedData[i] = -3; // data is background; ignore
          } 
          else 
          {
            adjustedData[i] = (int16_t) measuredData;
          }

        }
        
      } 
      prettyPrint(adjustedData); 

      // XXXX New criteria (v 0.8+ for establishing the smallest valid distance)
      //  Walk through the adjustedData array except for the edges.  For each possible
      //    smallest value found, check that surrounding values asre valid.
      
      for(int i = 0; i < imageResolution; i++) {
        // extract the x and y values of the array location
        locX = i % imageWidth;
        locY = i / imageWidth;

        // do not process the edges: x, y == 0 or x,y == 7  
        if( (locX != 0) && (locY !=0) && (locX != (imageWidth - 1)) && (locY != (imageWidth - 1) ) ) {
          
          // test for the smallest value that is valid
         if( (adjustedData[i] > 0) && (adjustedData[i] < smallestValue) &&
            (validate(i, adjustedData) == true) ) {

                focusX = imageWidth -1 - (i % imageWidth);
                focusY = i / imageWidth;
                smallestValue = adjustedData[i];
          }
        }   
      }
      
      // print out focus value found
      Serial.print("\nFocus on x = ");
      Serial.printf("%-5d", focusX);
      Serial.print(" y = ");
      Serial.printf("%-5d", focusY);
      Serial.print(" range = ");
      Serial.printf("%-5d", smallestValue);
      Serial.println();
      Serial.println();
      Serial.println();

      Serial.println(secondTableTitle);
      prettyPrint(secondTable);
      Serial.println();

      // XXX overwrite the previous display
      moveTerminalCursorUp(CURSOR_RESET_ROWS);

        //decide where to point the eyes
        // x,y 0-100
        moveEyes(focusX * 10 ,focusY * 10);

    }
  }
  delay(5); //Small delay between polling
<<<<<<< HEAD
//  delay(8000);  // longer delay to ponder results
=======




//  delay(3000);  // longer delay to ponder results
>>>>>>> ef08f3ff
}

// function to pretty print data to serial port
void prettyPrint(int32_t dataArray[]) {
  //The ST library returns the data transposed from zone mapping shown in datasheet
  //Pretty-print data with increasing y, decreasing x to reflect reality 

  for(int y = 0; y <= imageWidth * (imageWidth - 1) ; y += imageWidth)  {

    for (int x = imageWidth - 1 ; x >= 0 ; x--) {
      Serial.print("\t");

      // XXXX changed to format print
      Serial.printf("%-5d", dataArray[x + y]);
    }
    Serial.println();

  } 
  // Serial.println();
}

// function to move the terminal cursor back up to overwrite previous data printout
void moveTerminalCursorUp(int numlines) {
  String cursorUp = String("\033[") + String(numlines) + String("A");
  Serial.print(cursorUp);
  Serial.print("\r");
}

// function to move the terminal cursor down to get past previous data printout - used on startup
void moveTerminalCursorDown(int numlines) {
  String cursorUp = String("\033[") + String(numlines) + String("B");
  Serial.print(cursorUp);
  Serial.print("\r");
}

<<<<<<< HEAD
// function to validate that a value is surrounded by valid values
bool validate(int location, int32_t dataArray[]) {
  const int VALID_SCORE_MINIMUM = 8;

  int score = 0;
  int locX, locY, loc;
  locY = location/imageWidth;
  locX = location % imageWidth;

  for(int yIndex = -1; yIndex <= 1; yIndex++) {
    for(int xIndex = -1; xIndex <= 1; xIndex++) {

      // determine the location in the dataArray of value to test for validity
      loc = ((locY + yIndex) * imageWidth) + (locX + xIndex);

      if(dataArray[loc] > 0) { // valid value
        score++;
      }
    }
  }
  if(score >= VALID_SCORE_MINIMUM) {
    return true;  
  } else {
    return false;
  }
=======
void moveEyes (int x, int y){

    double xPos = map(x, 0, 100, X_POS_MID + X_POS_LEFT_OFFSET, X_POS_MID + X_POS_RIGHT_OFFSET);
    double yPos = map(y, 0, 100, Y_POS_MID + Y_POS_DOWN_OFFSET, Y_POS_MID + Y_POS_UP_OFFSET);

    pwm_.setPWM(X_SERVO, 0, xPos);
    pwm_.setPWM(Y_SERVO, 0, yPos);   
>>>>>>> ef08f3ff

}<|MERGE_RESOLUTION|>--- conflicted
+++ resolved
@@ -264,15 +264,7 @@
     }
   }
   delay(5); //Small delay between polling
-<<<<<<< HEAD
 //  delay(8000);  // longer delay to ponder results
-=======
-
-
-
-
-//  delay(3000);  // longer delay to ponder results
->>>>>>> ef08f3ff
 }
 
 // function to pretty print data to serial port
@@ -308,7 +300,7 @@
   Serial.print("\r");
 }
 
-<<<<<<< HEAD
+
 // function to validate that a value is surrounded by valid values
 bool validate(int location, int32_t dataArray[]) {
   const int VALID_SCORE_MINIMUM = 8;
@@ -334,7 +326,8 @@
   } else {
     return false;
   }
-=======
+}
+
 void moveEyes (int x, int y){
 
     double xPos = map(x, 0, 100, X_POS_MID + X_POS_LEFT_OFFSET, X_POS_MID + X_POS_RIGHT_OFFSET);
@@ -342,6 +335,5 @@
 
     pwm_.setPWM(X_SERVO, 0, xPos);
     pwm_.setPWM(Y_SERVO, 0, yPos);   
->>>>>>> ef08f3ff
 
 }